/**
 * @fileoverview Market Data Service
 * Handles real-time market data from AlphaVantage API
 *
 * Responsibilities:
 * - Fetch commodity prices (WTI, Brent, Natural Gas/Henry Hub)
 * - Calculate daily price changes
 * - Transform API data for UI consumption
 */

const ALPHA_VANTAGE_API_KEY = "SYWN0KX7LZB9Y0JX";
const ALPHA_VANTAGE_BASE_URL = "https://www.alphavantage.co/query";

interface CommodityData {
  date: string;
  value: string;
}

interface AlphaVantageResponse {
  name?: string;
  interval?: string;
  unit?: string;
  data: CommodityData[];
}

interface MarketIndicator {
  price: number;
  change: number;
  currency: string;
  unit: string;
  lastUpdated: string;
}

interface MarketData {
  oilPrices: {
    wti: MarketIndicator;
    brent: MarketIndicator;
    naturalGas: MarketIndicator;
  };
  dataSource: string;
  attribution: string;
}

class MarketDataService {
<<<<<<< HEAD
	private cache: Map<string, { data: any; timestamp: number }> = new Map();
	private readonly CACHE_DURATION = 1000 * 60 * 60 * 24; // 24 hours

	/**
	 * Fetch commodity data from AlphaVantage API
	 */
	private async fetchCommodityData(commodity: 'WTI' | 'BRENT' | 'NATURAL_GAS'): Promise<AlphaVantageResponse | null> {
		const cacheKey = `commodity_${commodity}`;
		
		// Check cache first
		const cached = this.cache.get(cacheKey);
		if (cached && Date.now() - cached.timestamp < this.CACHE_DURATION) {
			return cached.data;
		}

		try {
			const url = `${ALPHA_VANTAGE_BASE_URL}?function=${commodity}&interval=daily&apikey=${ALPHA_VANTAGE_API_KEY}`;
			const response = await fetch(url);
			
			if (!response.ok) {
				throw new Error(`HTTP error! status: ${response.status}`);
			}
			
			const data = await response.json();
			
			// Check if API returned an error
			if (data['Error Message'] || data['Note']) {
				console.error('AlphaVantage API Error:', data['Error Message'] || data['Note']);
				return null;
			}

			// Cache the successful response
			this.cache.set(cacheKey, { data, timestamp: Date.now() });
			
			return data;
		} catch (error) {
			console.error(`Error fetching ${commodity} data:`, error);
			return null;
		}
	}

	/**
	 * Parse AlphaVantage commodity response and extract latest price with change
	 */
	private parseCommodity(data: any, unit: string): MarketIndicator | null {
		if (!data || !data.data || !Array.isArray(data.data) || data.data.length < 2) {
			return null;
		}

		const sortedData = data.data.sort((a: CommodityData, b: CommodityData) => 
			new Date(b.date).getTime() - new Date(a.date).getTime()
		);

		const latest = sortedData[0];
		const previous = sortedData[1];

		if (!latest || !previous) {
			return null;
		}

		const currentPrice = parseFloat(latest.value);
		const previousPrice = parseFloat(previous.value);
		
		if (isNaN(currentPrice) || isNaN(previousPrice)) {
			return null;
		}

		const change = ((currentPrice - previousPrice) / previousPrice) * 100;

		return {
			price: currentPrice,
			change: parseFloat(change.toFixed(2)),
			currency: 'USD',
			unit,
			lastUpdated: latest.date
		};
	}

	/**
	 * Get all market data with fallback to "N/A" if API fails
	 */
	async getMarketData(): Promise<MarketData> {
		try {
			const [wtiData, brentData, naturalGasData] = await Promise.all([
				this.fetchCommodityData('WTI'),
				this.fetchCommodityData('BRENT'),
				this.fetchCommodityData('NATURAL_GAS')
			]);

			const wti = wtiData ? this.parseCommodity(wtiData, 'barrel') : null;
			const brent = brentData ? this.parseCommodity(brentData, 'barrel') : null;
			const naturalGas = naturalGasData ? this.parseCommodity(naturalGasData, 'MMBtu') : null;

			return {
				oilPrices: {
					wti: wti || {
						price: 0,
						change: 0,
						currency: 'USD',
						unit: 'barrel',
						lastUpdated: 'N/A'
					},
					brent: brent || {
						price: 0,
						change: 0,
						currency: 'USD',
						unit: 'barrel',
						lastUpdated: 'N/A'
					},
					naturalGas: naturalGas || {
						price: 0,
						change: 0,
						currency: 'USD',
						unit: 'MMBtu',
						lastUpdated: 'N/A'
					}
				},
				dataSource: 'Alpha Vantage',
				attribution: 'Powered by Alpha Vantage'
			};
		} catch (error) {
			console.error('Error getting market data:', error);
			
			// Return "N/A" fallback data
			return {
				oilPrices: {
					wti: {
						price: 0,
						change: 0,
						currency: 'USD',
						unit: 'barrel',
						lastUpdated: 'N/A'
					},
					brent: {
						price: 0,
						change: 0,
						currency: 'USD',
						unit: 'barrel',
						lastUpdated: 'N/A'
					},
					naturalGas: {
						price: 0,
						change: 0,
						currency: 'USD',
						unit: 'MMBtu',
						lastUpdated: 'N/A'
					}
				},
				dataSource: 'Alpha Vantage',
				attribution: 'Powered by Alpha Vantage'
			};
		}
	}

	/**
	 * Format price for display
	 */
	formatPrice(price: number): string {
		if (price === 0) {
			return 'N/A';
		}
		return price.toFixed(2);
	}

	/**
	 * Format change percentage for display
	 */
	formatChange(change: number): string {
		const sign = change > 0 ? '+' : '';
		return `${sign}${change.toFixed(2)}%`;
	}
=======
  private cache: Map<string, { data: any; timestamp: number }> = new Map();
  private readonly CACHE_DURATION = 1000 * 60 * 60 * 24; // 24 hours

  /**
   * Fetch commodity data from AlphaVantage API
   */
  private async fetchCommodityData(
    commodity: "WTI" | "BRENT" | "NATURAL_GAS",
  ): Promise<AlphaVantageResponse | null> {
    const cacheKey = `commodity_${commodity}`;

    // Check cache first
    const cached = this.cache.get(cacheKey);
    if (cached && Date.now() - cached.timestamp < this.CACHE_DURATION) {
      return cached.data;
    }

    try {
      const url = `${ALPHA_VANTAGE_BASE_URL}?function=${commodity}&interval=daily&apikey=${ALPHA_VANTAGE_API_KEY}`;
      const response = await fetch(url);

      if (!response.ok) {
        throw new Error(`HTTP error! status: ${response.status}`);
      }

      const data = await response.json();

      // Check if API returned an error
      if (data["Error Message"] || data["Note"]) {
        console.error(
          "AlphaVantage API Error:",
          data["Error Message"] || data["Note"],
        );
        return null;
      }

      // Cache the successful response
      this.cache.set(cacheKey, { data, timestamp: Date.now() });

      return data;
    } catch (error) {
      console.error(`Error fetching ${commodity} data:`, error);
      return null;
    }
  }

  /**
   * Parse AlphaVantage commodity response and extract latest price with change
   */
  private parseCommodity(data: any, unit: string): MarketIndicator | null {
    if (
      !data ||
      !data.data ||
      !Array.isArray(data.data) ||
      data.data.length < 2
    ) {
      return null;
    }

    const sortedData = data.data.sort(
      (a: CommodityData, b: CommodityData) =>
        new Date(b.date).getTime() - new Date(a.date).getTime(),
    );

    const latest = sortedData[0];
    const previous = sortedData[1];

    if (!latest || !previous) {
      return null;
    }

    const currentPrice = parseFloat(latest.value);
    const previousPrice = parseFloat(previous.value);

    if (isNaN(currentPrice) || isNaN(previousPrice)) {
      return null;
    }

    const change = ((currentPrice - previousPrice) / previousPrice) * 100;

    return {
      price: currentPrice,
      change: parseFloat(change.toFixed(2)),
      currency: "USD",
      unit,
      lastUpdated: latest.date,
    };
  }

  /**
   * Get all market data with fallback to "N/A" if API fails
   */
  async getMarketData(): Promise<MarketData> {
    try {
      const [wtiData, brentData, naturalGasData] = await Promise.all([
        this.fetchCommodityData("WTI"),
        this.fetchCommodityData("BRENT"),
        this.fetchCommodityData("NATURAL_GAS"),
      ]);

      const wti = wtiData ? this.parseCommodity(wtiData, "barrel") : null;
      const brent = brentData ? this.parseCommodity(brentData, "barrel") : null;
      const naturalGas = naturalGasData
        ? this.parseCommodity(naturalGasData, "MMBtu")
        : null;

      return {
        oilPrices: {
          wti: wti || {
            price: 0,
            change: 0,
            currency: "USD",
            unit: "barrel",
            lastUpdated: "N/A",
          },
          brent: brent || {
            price: 0,
            change: 0,
            currency: "USD",
            unit: "barrel",
            lastUpdated: "N/A",
          },
          naturalGas: naturalGas || {
            price: 0,
            change: 0,
            currency: "USD",
            unit: "MMBtu",
            lastUpdated: "N/A",
          },
        },
        dataSource: "Alpha Vantage",
        attribution: "Powered by Alpha Vantage",
      };
    } catch (error) {
      console.error("Error getting market data:", error);

      // Return "N/A" fallback data
      return {
        oilPrices: {
          wti: {
            price: 0,
            change: 0,
            currency: "USD",
            unit: "barrel",
            lastUpdated: "N/A",
          },
          brent: {
            price: 0,
            change: 0,
            currency: "USD",
            unit: "barrel",
            lastUpdated: "N/A",
          },
          naturalGas: {
            price: 0,
            change: 0,
            currency: "USD",
            unit: "MMBtu",
            lastUpdated: "N/A",
          },
        },
        dataSource: "Alpha Vantage",
        attribution: "Powered by Alpha Vantage",
      };
    }
  }

  /**
   * Format price for display
   */
  formatPrice(price: number): string {
    if (price === 0) {
      return "N/A";
    }
    return price.toFixed(2);
  }

  /**
   * Format change percentage for display
   */
  formatChange(change: number): string {
    if (change === 0) {
      return "N/A";
    }
    const sign = change >= 0 ? "+" : "";
    return `${sign}${change.toFixed(2)}%`;
  }
>>>>>>> 795a660f
}

export const marketDataService = new MarketDataService();
export type { MarketData, MarketIndicator };<|MERGE_RESOLUTION|>--- conflicted
+++ resolved
@@ -42,179 +42,6 @@
 }
 
 class MarketDataService {
-<<<<<<< HEAD
-	private cache: Map<string, { data: any; timestamp: number }> = new Map();
-	private readonly CACHE_DURATION = 1000 * 60 * 60 * 24; // 24 hours
-
-	/**
-	 * Fetch commodity data from AlphaVantage API
-	 */
-	private async fetchCommodityData(commodity: 'WTI' | 'BRENT' | 'NATURAL_GAS'): Promise<AlphaVantageResponse | null> {
-		const cacheKey = `commodity_${commodity}`;
-		
-		// Check cache first
-		const cached = this.cache.get(cacheKey);
-		if (cached && Date.now() - cached.timestamp < this.CACHE_DURATION) {
-			return cached.data;
-		}
-
-		try {
-			const url = `${ALPHA_VANTAGE_BASE_URL}?function=${commodity}&interval=daily&apikey=${ALPHA_VANTAGE_API_KEY}`;
-			const response = await fetch(url);
-			
-			if (!response.ok) {
-				throw new Error(`HTTP error! status: ${response.status}`);
-			}
-			
-			const data = await response.json();
-			
-			// Check if API returned an error
-			if (data['Error Message'] || data['Note']) {
-				console.error('AlphaVantage API Error:', data['Error Message'] || data['Note']);
-				return null;
-			}
-
-			// Cache the successful response
-			this.cache.set(cacheKey, { data, timestamp: Date.now() });
-			
-			return data;
-		} catch (error) {
-			console.error(`Error fetching ${commodity} data:`, error);
-			return null;
-		}
-	}
-
-	/**
-	 * Parse AlphaVantage commodity response and extract latest price with change
-	 */
-	private parseCommodity(data: any, unit: string): MarketIndicator | null {
-		if (!data || !data.data || !Array.isArray(data.data) || data.data.length < 2) {
-			return null;
-		}
-
-		const sortedData = data.data.sort((a: CommodityData, b: CommodityData) => 
-			new Date(b.date).getTime() - new Date(a.date).getTime()
-		);
-
-		const latest = sortedData[0];
-		const previous = sortedData[1];
-
-		if (!latest || !previous) {
-			return null;
-		}
-
-		const currentPrice = parseFloat(latest.value);
-		const previousPrice = parseFloat(previous.value);
-		
-		if (isNaN(currentPrice) || isNaN(previousPrice)) {
-			return null;
-		}
-
-		const change = ((currentPrice - previousPrice) / previousPrice) * 100;
-
-		return {
-			price: currentPrice,
-			change: parseFloat(change.toFixed(2)),
-			currency: 'USD',
-			unit,
-			lastUpdated: latest.date
-		};
-	}
-
-	/**
-	 * Get all market data with fallback to "N/A" if API fails
-	 */
-	async getMarketData(): Promise<MarketData> {
-		try {
-			const [wtiData, brentData, naturalGasData] = await Promise.all([
-				this.fetchCommodityData('WTI'),
-				this.fetchCommodityData('BRENT'),
-				this.fetchCommodityData('NATURAL_GAS')
-			]);
-
-			const wti = wtiData ? this.parseCommodity(wtiData, 'barrel') : null;
-			const brent = brentData ? this.parseCommodity(brentData, 'barrel') : null;
-			const naturalGas = naturalGasData ? this.parseCommodity(naturalGasData, 'MMBtu') : null;
-
-			return {
-				oilPrices: {
-					wti: wti || {
-						price: 0,
-						change: 0,
-						currency: 'USD',
-						unit: 'barrel',
-						lastUpdated: 'N/A'
-					},
-					brent: brent || {
-						price: 0,
-						change: 0,
-						currency: 'USD',
-						unit: 'barrel',
-						lastUpdated: 'N/A'
-					},
-					naturalGas: naturalGas || {
-						price: 0,
-						change: 0,
-						currency: 'USD',
-						unit: 'MMBtu',
-						lastUpdated: 'N/A'
-					}
-				},
-				dataSource: 'Alpha Vantage',
-				attribution: 'Powered by Alpha Vantage'
-			};
-		} catch (error) {
-			console.error('Error getting market data:', error);
-			
-			// Return "N/A" fallback data
-			return {
-				oilPrices: {
-					wti: {
-						price: 0,
-						change: 0,
-						currency: 'USD',
-						unit: 'barrel',
-						lastUpdated: 'N/A'
-					},
-					brent: {
-						price: 0,
-						change: 0,
-						currency: 'USD',
-						unit: 'barrel',
-						lastUpdated: 'N/A'
-					},
-					naturalGas: {
-						price: 0,
-						change: 0,
-						currency: 'USD',
-						unit: 'MMBtu',
-						lastUpdated: 'N/A'
-					}
-				},
-				dataSource: 'Alpha Vantage',
-				attribution: 'Powered by Alpha Vantage'
-			};
-		}
-	}
-
-	/**
-	 * Format price for display
-	 */
-	formatPrice(price: number): string {
-		if (price === 0) {
-			return 'N/A';
-		}
-		return price.toFixed(2);
-	}
-
-	/**
-	 * Format change percentage for display
-	 */
-	formatChange(change: number): string {
-		const sign = change > 0 ? '+' : '';
-		return `${sign}${change.toFixed(2)}%`;
-	}
-=======
   private cache: Map<string, { data: any; timestamp: number }> = new Map();
   private readonly CACHE_DURATION = 1000 * 60 * 60 * 24; // 24 hours
 
@@ -402,7 +229,6 @@
     const sign = change >= 0 ? "+" : "";
     return `${sign}${change.toFixed(2)}%`;
   }
->>>>>>> 795a660f
 }
 
 export const marketDataService = new MarketDataService();
