--- conflicted
+++ resolved
@@ -8,17 +8,6 @@
 export const PINATA_GATEWAY = "https://gateway.pinata.cloud/ipfs";
 
 export type EnergyField = {
-<<<<<<< HEAD
-	name: string;
-	sftTokens: string[];
-}
-export const ENERGY_FIELDS: EnergyField[] = [
-	{
-		name: 'Bakken Horizon Field',
-		sftTokens: ['0xd5316Ca888491575bEFC0273a00dE2186C53f760'],
-	}
-]
-=======
   name: string;
   sftTokens: string[];
 };
@@ -38,5 +27,4 @@
     name: "Permian Basin-3 Release 1",
     sftTokens: ["0xc699575fe18f00104d926f0167cd858ce6d8b32e"],
   },
-];
->>>>>>> 795a660f
+];