--- conflicted
+++ resolved
@@ -117,33 +117,18 @@
     const headers = ["Field", "Value"];
 
     const data = [
-<<<<<<< HEAD
-      ['Asset Name', asset.name],
-      ['Asset ID', asset.id],
-      ['Location', `${asset.location.state}, ${asset.location.country}`],
-      ['Operator', asset.operator.name],
-      ['Status', asset.production.status],
-      ['Depth', asset.geology?.depth || 'N/A'],
-      ['Type', asset.geology?.type || 'N/A'],
-      ['Interest Type', asset.terms?.interestType || 'N/A'],
-      ['Revenue Share', asset.terms?.amount || 'N/A'],
-      ['Payment Frequency', asset.terms?.paymentFrequency || 'N/A'],
-      ['Estimated Life', asset.geology?.estimatedLife || 'N/A'],
-      ['Water Depth', asset.location.waterDepth || 'Onshore']
-=======
       ["Asset Name", asset.name],
       ["Asset ID", asset.id],
       ["Location", `${asset.location.state}, ${asset.location.country}`],
       ["Operator", asset.operator.name],
       ["Status", asset.production.status],
-      ["Depth", asset.geology.depth],
-      ["Type", asset.geology.type],
-      ["Interest Type", asset.terms.interestType],
-      ["Revenue Share", asset.terms.amount],
-      ["Payment Frequency", asset.terms.paymentFrequency],
-      ["Estimated Life", asset.geology.estimatedLife],
+      ["Depth", asset.geology?.depth || "N/A"],
+      ["Type", asset.geology?.type || "N/A"],
+      ["Interest Type", asset.terms?.interestType || "N/A"],
+      ["Revenue Share", asset.terms?.amount || "N/A"],
+      ["Payment Frequency", asset.terms?.paymentFrequency || "N/A"],
+      ["Estimated Life", asset.geology?.estimatedLife || "N/A"],
       ["Water Depth", asset.location.waterDepth || "Onshore"],
->>>>>>> 795a660f
     ];
 
     const filename = options.filename || `${asset.id}-summary.csv`;
